import { SpraypaintBase } from "../model"
import {
  JsonapiResponseDoc,
  JsonapiError,
  JsonapiErrorMeta
} from "../jsonapi-spec"
import { ValidationErrors, ValidationError } from "../validation-errors"

export class ValidationErrorBuilder<T extends SpraypaintBase> {
  static apply<T extends SpraypaintBase>(
    model: T,
    payload: JsonapiResponseDoc
  ): void {
    const instance = new ValidationErrorBuilder(model, payload)
    instance.apply()
  }

  model: T
  payload: JsonapiResponseDoc

  constructor(model: T, payload: JsonapiResponseDoc) {
    this.model = model
    this.payload = payload
  }

  apply() {
    const errorsAccumulator: ValidationErrors<T> = {}

    if (!this.payload.errors) {
      return
    }

    this.payload.errors.forEach(err => {
      const meta = err.meta
      if (!meta) {
        throw new Error("invalid json")
      }
      const metaRelationship = meta.relationship

      if (metaRelationship) {
        this._processRelationship(this.model, metaRelationship, err)
      } else {
        this._processResource(errorsAccumulator, meta, err)
      }
    })

    this.model.errors = errorsAccumulator
  }

  private _processResource<R extends SpraypaintBase = T>(
    errorsAccumulator: ValidationErrors<R>,
    meta: JsonapiErrorMeta,
    error: JsonapiError
  ) {
    let attribute = this.model.klass.deserializeKey(meta.attribute)
    errorsAccumulator[attribute] = {
      title: error.title as string,
      code: error.code as string,
      attribute: meta.attribute,
      message: meta.message,
      fullMessage: attribute === "base" ? meta.message : error.detail,
      rawPayload: error
    }
  }

  private _processRelationship<R extends SpraypaintBase>(
    model: T,
    meta: JsonapiErrorMeta,
    err: JsonapiError
  ) {
    let relatedObject = model[model.klass.deserializeKey(meta.name)]
    if (Array.isArray(relatedObject)) {
      relatedObject = relatedObject.find(r => {
<<<<<<< HEAD
        if (meta["temp-id"] === undefined) return r.id === meta.id
        return r.id === meta.id || r.temp_id === meta["temp-id"]
=======
        // For now graphiti is returning the related object id as an integer
        // where the related object's ID is a string
        return (
          (r.id && String(r.id) === String(meta.id)) ||
          (r.temp_id && r.temp_id === meta["temp-id"])
        )
>>>>>>> 70b630cb
      })
    }

    if (meta.relationship) {
      this._processRelationship(relatedObject, meta.relationship, err)
    } else {
      const relatedAccumulator: ValidationErrors<R> = {}
      this._processResource(relatedAccumulator, meta, err)

      // make sure to assign a new error object, instead of mutating
      // the existing one, otherwise js frameworks with object tracking
      // won't be able to keep up. Validate vue.js when changing this code:
      const newErrs: ValidationErrors<R> = {}
      Object.keys(relatedObject.errors).forEach(key => {
        newErrs[key] = relatedObject.errors[key]
      })
      Object.keys(relatedAccumulator).forEach(key => {
        let error = relatedAccumulator[key]
        if (error !== undefined) {
          newErrs[key] = error
        }
      })
      relatedObject.errors = newErrs
    }
  }
}<|MERGE_RESOLUTION|>--- conflicted
+++ resolved
@@ -71,17 +71,14 @@
     let relatedObject = model[model.klass.deserializeKey(meta.name)]
     if (Array.isArray(relatedObject)) {
       relatedObject = relatedObject.find(r => {
-<<<<<<< HEAD
         if (meta["temp-id"] === undefined) return r.id === meta.id
-        return r.id === meta.id || r.temp_id === meta["temp-id"]
-=======
+
         // For now graphiti is returning the related object id as an integer
         // where the related object's ID is a string
         return (
           (r.id && String(r.id) === String(meta.id)) ||
           (r.temp_id && r.temp_id === meta["temp-id"])
         )
->>>>>>> 70b630cb
       })
     }
 
